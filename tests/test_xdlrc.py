"""
Functions for comparing two XDLRC files.

Used to test DeviceResources.generate_xdlrc().  Generates and checks for
correctness an XDLRC file for xc7a100tcsg-1 part. Only declarations
contained in XDLRC_KEY_WORD are currently supported (case-insensitive).
If an unknown declaration is encountered, the line is skipped and a
warning is printed.

<<<<<<< HEAD
=======
<<<<<<< HEAD
>>>>>>> c9a564a5
Note: CFG is recognized as a declaration, but not supported in XDLRC
generation so these lines are skipped without warning or error.

To be ran in the tests directory of the python-fpga-interchange project
with the command:
    $python test_xdlrc.py -m interchange

Differences that are deemed "acceptable" (see XDLRC.py comments) are
tracked separately from errors and stored in the text file
XDLRC_Exceptions.txt.
<<<<<<< HEAD
"""

from collections import namedtuple
import debugpy
import enum
import os
import sys
import time

KeyWords = namedtuple(
    'KeyWords', 'comment tiles tile wire conn summary pip site pinwire prim_defs prim_def element cfg pin')  # noqa

# Dictionary contains XDLRC declarations as keys and expected token length
# as values
XDLRC_KEY_WORD = {'#': 0, 'TILES': 3, 'TILE': 6, 'WIRE': 3, 'CONN': 6,
                  'TILE_SUMMARY': 6, 'PIP': 4, 'PRIMITIVE_SITE': 5,
                  'PINWIRE': 4, 'PRIMITIVE_DEFS': 2, 'PRIMITIVE_DEF': 3,
                  'ELEMENT': 3, 'CFG': 0, 'PIN': 4}

XDLRC_UNSUPPORTED_WORDS = ['UNBONDED']

XDLRC_KEY_WORD_KEYS = KeyWords(comment='#', tiles='TILES', tile='TILE',
                               wire='WIRE', conn='CONN',
                               summary='TILE_SUMMARY', pip='PIP',
                               site='PRIMITIVE_SITE', pinwire='PINWIRE',
                               prim_defs='PRIMITIVE_DEFS',
                               prim_def='PRIMITIVE_DEF', element='ELEMENT',
                               cfg='CFG', pin='PIN')

TEST_XDLRC = 'xc7a100t.xdlrc'
CORRECT_XDLRC = '/home/reilly/xc7a100t.xdlrc'
=======
"""

from collections import namedtuple
import debugpy
import enum
import os
import sys
import time

KeyWords = namedtuple(
    'KeyWords', 'comment tiles tile wire conn summary pip site pinwire prim_defs prim_def element cfg pin')  # noqa

# Dictionary contains XDLRC declarations as keys and expected token length
# as values
XDLRC_KEY_WORD = {'#': 0, 'TILES': 3, 'TILE': 6, 'WIRE': 3, 'CONN': 6,
                  'TILE_SUMMARY': 6, 'PIP': 4, 'PRIMITIVE_SITE': 5,
                  'PINWIRE': 4, 'PRIMITIVE_DEFS': 2, 'PRIMITIVE_DEF': 3,
                  'ELEMENT': 3, 'CFG': 0, 'PIN': 4}

XDLRC_UNSUPPORTED_WORDS = ['UNBONDED']

XDLRC_KEY_WORD_KEYS = KeyWords(comment='#', tiles='TILES', tile='TILE',
                               wire='WIRE', conn='CONN',
                               summary='TILE_SUMMARY', pip='PIP',
                               site='PRIMITIVE_SITE', pinwire='PINWIRE',
                               prim_defs='PRIMITIVE_DEFS',
                               prim_def='PRIMITIVE_DEF', element='ELEMENT',
                               cfg='CFG', pin='PIN')
== == == =
To be ran in the tests directory of the python-fpga-interchange project
with the command:
    $python test_xdlrc.py - m interchange
"""

import os
import debugpy
import time
from collections import namedtuple

KeyWords = namedtuple(
    'KeyWords', 'comment tiles tile wire conn summary pip site pinwire')

XDLRC_KEY_WORD = KeyWords('#', 'TILES', 'TILE', 'WIRE', 'CONN', 'TILE_SUMMARY',
                          'PIP', 'PRIMITIVE_SITE', 'PINWIRE')
>>>>>>> 2d43c569855915572f94821460608e5cd73a370e

TEST_XDLRC = 'xc7a100t.xdlrc'
CORRECT_XDLRC = '/home/reilly/xc7a100t.xdlrc'
<<<<<<< HEAD
>>>>>>> c9a564a5
# TODO: make these paths not hard-coded
SCHEMA_DIR = "/home/reilly/RapidWright/interchange/fpga-interchange-schema/interchange"  # noqa
DEVICE_FILE = "/home/reilly/xc7a100t.device"

global _errors
_errors = 0
unknowns = []


def err_print(*args, **kwargs):
    print(*args, file=sys.stderr, **kwargs)


XDLRC_Exceptions = "XDLRC_Exceptions.txt"
XDLRC_Exceptions_f = None


def eprint(str_in):
    XDLRC_Exceptions_f.write(str_in + '\n')


def file_init(*argv):
    """
    Add line counting and get_line storage to file objects.

    Adds two members to file:
<<<<<<< HEAD
        line_num (int)  - Current line number
        line     (list) - Output of get_line()
=======
        line_num(int) - Current line number
        line(list) - Output of get_line()
>>>>>>> c9a564a5

    Note: get_line is called to initialize line.
    """

    for f in argv:
        f.line_num = 0
        f.line = []
    get_line(*argv)
<<<<<<< HEAD
=======
=======
# CORRECT_XDLRC = '/home/reilly/partial.xdlrc'
SCHEMA_DIR = "/home/reilly/RW/RapidWright/interchange"
TEST_DEVICE_FILE = "/home/reilly/RW/RapidWright/xc7a100t.device"
>>>>>>> 2d43c569855915572f94821460608e5cd73a370e


class PinWire(namedtuple('PinWire', 'name dir type')):
    def __eq__(self, other):
        return ((self.name == other.name) and (self.dir == other.dir)
                and (self.type == other.type))


unknowns = []
lines = {}
>>>>>>> c9a564a5


def get_line(*argv):
    """
    Get the next eligible line in one or both XDLRC files.

    Strips beginning and end of line of '()\n\t ' characters.  Also
    checks the first word of each line to see if it is a supported XDLRC
    keyword. Uses two global variables - unknowns and lines. Lines is a
    dict that keeps track of line numbers for each file. Unknowns is a
    list of unrecognized XDLRC key words.
<<<<<<< HEAD

    Updates f.line_num to contain current line number.
    Updates f.line to contain the result

    Parameters:
        Any number of (XDLRC) file objects.
=======

    Updates f.line_num to contain current line number.
    Updates f.line to contain the result

    Parameters:
        Any number of(XDLRC) file objects.
>>>>>>> c9a564a5
    """

    for f in argv:
        line = []
        while True:
            line = f.readline()
            if not line:
                # EOF is reached in this file. end of parse
                print(f"file reached EOF\n\n")
<<<<<<< HEAD
                if unknowns:
                    print(unknowns)
                break

            # keep track of line numbers
            f.line_num += 1
=======
<<<<<<< HEAD
                if unknowns:
                    print(unknowns)
                break

            # keep track of line numbers
            f.line_num += 1
=======
                print(unknowns)
                break

            # keep track of line numbers
            if f.name in lines.keys():
                lines[f.name] += 1
            else:
                lines[f.name] = 1
>>>>>>> 2d43c569855915572f94821460608e5cd73a370e
>>>>>>> c9a564a5

            line = line.strip("()\n\t ")
            if not line:
                continue
            line = line.upper().split()
<<<<<<< HEAD
=======
<<<<<<< HEAD
>>>>>>> c9a564a5
            key_word = line[0]
            if key_word not in XDLRC_KEY_WORD_KEYS:
                if line[0] not in unknowns:
                    print(f"Warning: Unknown Key word {line[0]}. Ignoring line"
                          + f" {f.line_num}")
                    print(line)
                    unknowns.append(line[0])
                continue
<<<<<<< HEAD
=======
=======
            if line[0] not in XDLRC_KEY_WORD:
                if line[0] not in unknowns:
                    print(f"Warning: Unknown Key word {line[0]}. Ignoring line"
                          + f" {lines[f.name]}")
                    print(line)
                    unknowns.append(line[0])
                continue
            elif line[0][0] != XDLRC_KEY_WORD.comment:
                break
        ret.append(line)
    if len(ret) == 1:
        return ret[0]
    else:
        return ret
>>>>>>> 2d43c569855915572f94821460608e5cd73a370e
>>>>>>> c9a564a5

            elif key_word == XDLRC_KEY_WORD_KEYS.cfg:  # ignore cfg lines
                eprint(f"CFG_EXCEPTION triggered on line {f.line_num}")

            elif key_word[0] != XDLRC_KEY_WORD_KEYS.comment:
                # Make sure token is appropriate length
                expected_len = XDLRC_KEY_WORD[line[0]]
                actual_len = len(line)
                if actual_len < expected_len:
                    line += ['BLANK'] * (expected_len - actual_len)
                break

<<<<<<< HEAD
=======
<<<<<<< HEAD
>>>>>>> c9a564a5
        # f.line is updated specifically in this way (NOT with =) to
        # support shallow copies of f.line correctly being updated
        f.line.clear()
        f.line.extend(line)
<<<<<<< HEAD
=======
=======
    Returns:
        [[], {}, []] - List containing 1) a list of wires, 2) a
        dictionary where tile wires are keys and values are a list of
        tuples of the (tile, wire) for the corresponding conns, 3) the
        last output of get_line() (tile_summary or empty for EOF)
    """

    wires = []
    conns = {}  # key: Wire Name, Value: List of conns
    sites = {}  # key: Site Name, Value: PinWire
    line = get_line(myFile)
    while line and line[0] != XDLRC_KEY_WORD.summary:
        if line[0] == XDLRC_KEY_WORD.wire:
            wires.append(line[1])
            conns[line[1]] = []
            line = get_line(myFile)
            while line and line[0] == XDLRC_KEY_WORD.conn:
                conns[wires[-1]].append(tuple([line[1], line[2]]))
                line = get_line(myFile)
        # elif line[0] == XDLRC_KEY_WORD.site:
        #     site =
        #     while line and line[0] == XDLRC_KEY_WORD.pinwire:

        # else:
        #     line = get_line(myFile)
    return [wires, conns, line]
>>>>>> > 2d43c569855915572f94821460608e5cd73a370e
>>>>>>> c9a564a5


def assert_equal(obj1, obj2):
    """
    Run assert for equality on two objects.
    Catches AssertionError and prints it. Returns a bool of (obj1 == obj2)
    """

    try:
        assert obj1 == obj2
    except AssertionError as e:
<<<<<<< HEAD
        global _errors
        _errors += 1
        err_print(f"AssertionError caught.\nObj1:\n{obj1}\nObj2:\n{obj2}\n\n")
=======


<< << << < HEAD
        global _errors
        _errors += 1
        err_print(f"AssertionError caught.\nObj1:\n{obj1}\nObj2:\n{obj2}\n\n")
== == == =
        print(f"AssertionError caught.\nObj1:\n{obj1}\n\nObj2:\n{obj2}\n\n")
>>>>>> > 2d43c569855915572f94821460608e5cd73a370e
>>>>>>> c9a564a5
        return False
    return True


class Direction(enum.Enum):
    """ Enumeration for direction values. """
    Input = 0
    Output = 1
    Inout = 2

    def convert(input_str):
        input_str = input_str.upper()
        if input_str == 'INPUT':
            return Direction.Input
        elif input_str == 'OUTPUT':
            return Direction.Output
        elif input_str == 'INOUT':
            return Direction.Inout
        else:
            return None


class PinWire(namedtuple('PinWire', 'name direction wire')):
    """
    Lightweight class for holding XDLRC pinwire information.

    __eq__() has been overridden for accurate comparisons.
    __hash__() is overridden so PinWire can be in a set.

    Members:
        name  (str)       - Name of the pin.
        direction (Direction) - Direction of the pin.
        wire      (str)       - Name of the connecting wire.
    """

    def __hash__(self):
        return hash(tuple([self.name, self.direction, self.wire]))

    def __eq__(self, other):
        if type(other) != type(self):
            return False
        return ((self.name == other.name)
                and (self.direction == other.direction)
                and (self.wire == other.wire))


class TileStruct(namedtuple('TileStruct', 'name wires pips sites')):
    """
    Lightweight class for holding XDLRC tile information.

    __eq__() is overridden for accurate comparison.  It is important to
    note that it assumes that "other" is correct.

    Members:
        name  (str)  - Tile name
        wires (dict) - Key: Wire Name (str)
                       Value: Associated conns (list of tuples)
        pips  (dict) - Key: Input Wire Name (str)
                       Value: Output Wire names (list of str)
        sites (dict) - Key: Site Name + ' ' + Site Type (str)
                       Value: PinWires (list of PinWire)
    """

    def __eq__(self, other):
        """
        Check two objects for equality.

        Assumes other is always correct.
        Fails immediately upon type mismatch.
        Fails immediately if tile names differ, otherwise does NOT fail
        immediately upon equality violation.  Will check all elements
        and print out all errors found.  Increments global _error count.
        """

        global _errors
        tmp_err = _errors

        if type(other) != type(self):
            return False

        if self.name != other.name:
            err_print("Fatal Error: Tile names do not match. Abort compare.")
            err_print(f"Name1: {self.name} Name2: {other.name}\n\n")
            return False

        # compare wires
        keys = [set(self.wires.keys()), set(other.wires.keys())]
        common_wires = keys[0].intersection(keys[1])
        uncommon_wires = keys[0].symmetric_difference(keys[1])

        for wire in uncommon_wires:
            if wire in keys[0]:
                eprint(f"EXTRA_WIRE_EXCEPTION caught for tile {self.name}")
            else:
                _errors += 1
                err_print(f"Tile: {self.name} Missing Wire {wire}")

        for wire in common_wires:
            conns = self.wires[wire]
            other_conns = other.wires[wire]

            conns.sort()
            other_conns.sort()
            debugpy.breakpoint()
            if conns != other_conns:
                _errors += 1
                err_print(f"Tile: {self.name} Wire conns mismatch for {wire}")

        # compare pips
        keys = [set(self.pips.keys()), set(other.pips.keys())]
        common_pips = keys[0].intersection(keys[1])
        uncommon_pips = keys[0].symmetric_difference(keys[1])

        for wire_in in uncommon_pips:
            _errors += 1
            if wire_in in keys[0]:
                err_print(f"Tile: {self.name} Extra Pip {wire_in}")
            else:
                err_print(f"Tile: {self.name} Missing Pip {wire_in}")

        for wire_in in common_pips:
            wire_outs = self.pips[wire_in]
            other_wire_outs = other.pips[wire_in]

            wire_outs.sort()
            other_wire_outs.sort()

            if wire_outs != other_wire_outs:
                _errors += 1
                err_print(f"Tile: {self.name} "
                          + f"Pip connection mismatch for {wire_in}")

        # compare primitive sites
        keys = [set(self.sites.keys()), set(other.sites.keys())]
        common_sites = keys[0].intersection(keys[1])
        uncommon_sites = keys[0].symmetric_difference(keys[1])

        for site in uncommon_sites:
            _errors += 1
            if site in keys[0]:
                err_print(f"Tile: {self.name} Extra Site {site}")
            else:
                err_print(f"Tile: {self.name} Missing Site {site}")

        for site in common_sites:
            pinwires = set(self.sites[site])
            other_pinwires = set(other.sites[site])

            for pw in pinwires.symmetric_difference(other_pinwires):
                _errors += 1
                err_print(f"Tile: {self.name} PinWire mismatch for {pw}")

        return tmp_err == _errors


def build_tile_db(f, tileName):
    """
    Build a TileStruct of a tile by scanning XDLRC f.

    Breaks on tile_summary or on EOF.
    Parameters:
        f (file object) - file to scan for tile information

    Returns:
        tile - TileStruct representing the tile
    """

    tile = TileStruct(tileName, {}, {}, {})
    get_line(f)

    while f.line and f.line[0] != XDLRC_KEY_WORD_KEYS.summary:
        if f.line[0] == XDLRC_KEY_WORD_KEYS.wire:

            wire = f.line[1]
            tile.wires[wire] = []
            conns = tile.wires[wire]

            get_line(f)
            while f.line and (f.line[0] == XDLRC_KEY_WORD_KEYS.conn):
                conns.append(tuple([f.line[1], f.line[2]]))
                get_line(f)

        elif f.line[0] == XDLRC_KEY_WORD_KEYS.pip:
            if f.line[1] not in tile.pips.keys():
                tile.pips[f.line[1]] = []
            tile.pips[f.line[1]].append(f.line[3])
            get_line(f)

        elif f.line[0] == XDLRC_KEY_WORD_KEYS.site:
            if f.line[3].upper() == XDLRC_UNSUPPORTED_WORDS[0]:
                eprint(f"PKG_SPECIFIC_EXCEPTION caught on line {f.line_num}:")
                f.line.remove(f.line[3])

            sites_key = f.line[1] + ' ' + f.line[2]
            tile.sites[sites_key] = []
            pin_wires = tile.sites[sites_key]

            get_line(f)
            while (f.line and
                   (f.line[0] == XDLRC_KEY_WORD_KEYS.pinwire)):

                direction = Direction.convert(f.line[2])
                pin_wires.append(
                    PinWire(f.line[1], direction, f.line[3]))
                get_line(f)
        else:
            err_print("Error: build_tile_db() hit default branch")
            err_print("This should not happen if XDLRC files are equal")
            err_print(f"Line {f.line_num}:")
            err_print(f.line)
            sys.exit()

    return tile


class Conn(namedtuple('Conn', 'bel1 belpin1 bel2 belpin2')):
    """
    Lightweight class for holding XDLRC conn information.

    __eq__() is overridden for accruate comparison

    Members:
        bel1    (str) - Name of the INPUT Bel
        belpin1 (str) - Name of the INPUT Bel pin
        bel2    (str) - Name of the OUTPUT Bel
        belpin2 (str) - Name of the OUTPUT Bel pin
    """

    def __eq__(self, other):
        if type(self) != type(other):
            return False

        return ((self.bel1 == other.bel1)
                and (self.bel2 == other.bel2)
                and (self.belpin1 == other.belpin1)
                and (self.belpin2 == other.belpin2))


class Element(namedtuple('Element', 'name pins conns')):
    """
    Lightweight class for holding XDLRC element information.

    __eq__() is overridden for accruate comparison

    Members:
        name  (str)  - Element name
        pins  (list) - List of Element pins (PinWire)
        conns (list) - List of Element conns (Conn)
    """

    def __eq__(self, other):
        if type(self) != type(other):
            return False
        if self.name != other.name:
            return False

        if len(self.pins) != len(other.pins):
            return False
        if len(self.conns) != len(other.conns):
            return False

        for pin in self.pins:
            if pin not in other.pins:
                return False
        for conn in self.conns:
            if conn not in other.conns:
                return False

        return True


class PrimDef(namedtuple('PrimDef', 'name pins elements')):
    """
    Lightweight class for holding XDLRC primitive def information.

    __eq__() is overridden for accurate comparison.  It is important to
    note that it is assumed that the "other" operand is correct.

    Members:
        name     (str)  - Name of Primitive Def
        pins     (dict) - Key: PinWire name (str)
                          Value: PinWire
        elements (dict) - Key: Element name (str)
                          Value: Element details (Element)
    """

    def __eq__(self, other):
        """
        Check two objects for equality.

        Assumes other is always correct.
        Fails immediately upon type mismatch.
        Fails immediately if PrimDef names differ, otherwise does NOT
        fail immediately upon equality violation.  Will check all
        elements and print out all errors found.  Increments global
        _error count.
        """
        if type(self) != type(other):
            return False

        if self.name != other.name:
            err_print("Fatal Error: Primitive Def name mismatch")
            err_print(f"Name1: {self.name} Name2: {other.name}")
            return False

        global _errors
        tmp_err = _errors

        # Check pins
        pins = set(self.pins.keys())
        other_pins = set(other.pins.keys())

        for pin in pins.symmetric_difference(other_pins):
            _errors += 1
            if pin not in pins:
                err_print(f"Prim_Def: {self.name} Extra Pin {self.pins[pin]}")
            else:
                err_print(
                    f"Prim_Def: {self.name} Missing Pin {other.pins[pin]}")

        for pin in pins.intersection(other_pins):
            if self.pins[pin] != other.pins[pin]:
                err_print(f"Prim_Def: {self.name} Pin Mismatch "
                          + f"{self.pins[pin]} {other.pins[pin]}")
        # Check elements
        keys = set(self.elements.keys())
        other_keys = set(other.elements.keys())

        for key in keys.symmetric_difference(other_keys):
            _errors += 1
            if key in self.elements.keys():
                err_print(f"Prim_Def {self.name} Extra Element {key}")
            else:
                err_print(f"Prim_Def {self.name} Missing Element {key}")

        for key in keys.intersection(other_keys):
            if self.elements[key] != other.elements[key]:
                _errors += 1
                err_print(f"Prim_Def {self.name} Element Mismatch "
                          + f"{self.elements[key]} {other.elements[key]}")

        return tmp_err == _errors


def build_prim_def_db(f, name):
    """
    Build a PrimDef by scanning f.

    Breaks on EOF or new Primitive_Def declaration.

    Parameters:
        f (file object) - file to scan for tile information

    Returns:
        prim_def - PrimDef object representing the primitive_def.
    """
    prim_def = PrimDef(name, {}, {})
    get_line(f)

    while f.line and (f.line[0] != XDLRC_KEY_WORD_KEYS.prim_def):
        if f.line[0] == XDLRC_KEY_WORD_KEYS.pin:
            pin_wire = PinWire(f.line[1], Direction.convert(f.line[2]),
                               f.line[3])
            prim_def.pins[f.line[1]] = pin_wire
            get_line(f)
        elif f.line[0] == XDLRC_KEY_WORD_KEYS.element:
            if f.line[2] != '0':  # make sure there is more than just cfg
                element = Element(f.line[1], [], [])
                prim_def.elements[f.line[1]] = element
                element = prim_def.elements[f.line[1]]
                get_line(f)

                while f.line:
                    if f.line[0] == XDLRC_KEY_WORD_KEYS.pin:
                        element.pins.append(
                            PinWire(f.line[1],
                                    Direction.convert(f.line[2]), ''))
                        get_line(f)
                    elif f.line[0] == XDLRC_KEY_WORD_KEYS.conn:
                        if f.line[3] == '==>':
                            element.conns.append(Conn(f.line[1], f.line[2],
                                                      f.line[4], f.line[5]))
                        else:
                            element.conns.append(Conn(f.line[4], f.line[5],
                                                      f.line[1], f.line[2]))
                        get_line(f)
                    else:
                        break
            else:
                eprint(f"CFG_ELEMENT_EXCEPTION caught on line {f.line_num}")
                get_line(f)
        else:
            err_print("Error: build_prim_def_db hit default branch")
            get_line(f)

    return prim_def


def compare_tile(f1, f2):
    """
    Parse and compare a single tile.

    Assumes file_init() has been executed for each file parameter.
    """

    # Check Tile Header
    assert_equal(f1.line, f2.line)

    tile1 = build_tile_db(f1, f1.line[3])
    tile2 = build_tile_db(f2, f2.line[3])

    # Check Tile contents
    # __eq__ is overridden so this line actually does stuff
    tile1 == tile2

    # Check Tile summary
    assert_equal(f1.line, f2.line)

    get_line(f1, f2)


def compare_prim_defs(f1, f2):
    """
    Compare the primitive_defs.

    Assumes file_init() has been executed for each file parameter.
    """

    # Check primitive_defs declaration
    assert_equal(f1.line, f2.line)
    get_line(f1, f2)

    # Primitive_def checks
    while f1.line and f2.line:

        # TODO print the difference
        # skip PrimDefs that are not supported
        while f2.line[1] != f1.line[1]:
            eprint(f"PRIM_DEF_GENERAL_EXCEPTION caught on line {f2.line_num}")
            get_line(f2)

        if f2.line[3] != f1.line[3]:
            eprint(f"CFG_PRIM_DEF_EXCEPTION caught on line {f2.line_num}")
        f2.line = f2.line[:3]

        # Elements w/ only CFG bits are not supported, so comparing
        # element count will likely fail. So element cnt is dropped.
        # TODO print the difference
        f1.line = f1.line[:3]

        assert_equal(f1.line, f2.line)

        prim_def1 = build_prim_def_db(f1, f1.line[1])
        prim_def2 = build_prim_def_db(f2, f2.line[1])

        # __eq__ is overridden so this actually does stuff
        prim_def1 == prim_def2


def compare_xdlrc(f1, f2):
    """
    Compare two xdlrc files for equality.

    Tiles must be listed in the same order. Primitive Def headers must
    be in the same order.  Everything else can be out of order.
    Assumes that file2 has been generated correctly and file1 is being
    checked against it for correctness.

    Assumes file_init() has been executed for each file parameter.
    """

    # check Tiles row_num col_num declaration
    assert_equal(f1.line, f2.line)

    # Tile chekcs
    get_line(f1, f2)
    while (f1.line and f2.line
           and (f1.line[0] != XDLRC_KEY_WORD_KEYS.prim_defs)):
        compare_tile(f1, f2)

    compare_prim_defs(f1, f2)


def init(fileName):
    """
    Set up the environment for __main__.
    Also useful to run after an import for debugging/testing

    Parameters:
        fileName (str) - Name of file to pass to XDLRC constructor
    """
    import os

    PACKAGE_PARENT = '..'
    SCRIPT_DIR = os.path.dirname(os.path.realpath(
        os.path.join(os.getcwd(), os.path.expanduser(__file__))))
    sys.path.append(os.path.normpath(os.path.join(SCRIPT_DIR, PACKAGE_PARENT)))

    from fpga_interchange.XDLRC import XDLRC
    from fpga_interchange.interchange_capnp import Interchange, read_capnp_file

    device_schema = Interchange(SCHEMA_DIR).device_resources_schema.Device
    return XDLRC(read_capnp_file(device_schema, DEVICE_FILE))


if __name__ == "__main__":
    import argparse
    parser = argparse.ArgumentParser(
        description="Generate XLDRC file and check for accuracy")
    parser.add_argument("TEST_XDLRC", help="XDLRC file to test for accuracy",
                        nargs='?', default=TEST_XDLRC)
    parser.add_argument("CORRECT_XDLRC",
                        help="Correct XDLRC file to compare against",
                        nargs='?', default=CORRECT_XDLRC)
    parser.add_argument("dir", help="Directory where files are located",
                        nargs='?', default='')
    parser.add_argument("-e", help="Name of known exception file",
                        default='')
    group = parser.add_mutually_exclusive_group()
    group.add_argument("-t", "--tile", help="Parse files as single tile",
                       action="store_true")
    group.add_argument("-p", "--prim-defs",
                       help="Parse files as primitive_defs only",
                       action="store_true")
    group.add_argument("--no-gen", help="Do not generate XDLRC file",
                       action="store_true")
    args = parser.parse_args()

    if not args.no_gen and not (args.tile or args.prim_defs):
        myDevice = init(args.dir+args.TEST_XDLRC)
        start = time.time()
        myDevice.generate_XDLRC()
        finish = time.time() - start
        print(f"XDLRC {args.dir+args.TEST_XDLRC} generated in {finish} sec ")

    if args.e:
        XDLRC_Exceptions = args.e

    XDLRC_Exceptions_f = open(XDLRC_Exceptions, "w")
    eprint("Line numbers are expressed CORRECT_XDLRC:TEST_XDLRC")
    eprint("Some errors are not applicable to both files. These are expressed"
           + " with the appropriate side of the colon empty.")
    eprint("See XDLRC.py for further explanation of file contents\n\n\n")

    with (open(args.dir+args.TEST_XDLRC, "r") as f1,
          open(args.dir+args.CORRECT_XDLRC, "r") as f2):

        file_init(f1, f2)

        start = time.time()

        if args.tile:
            compare_tile(f1, f2)
        elif args.prim_defs:
            compare_prim_defs(f1, f2)
        else:
            compare_xdlrc(f1, f2)

        finish = time.time() - start
        print(f"XDLRC compared in {finish} seconds")

    err_print(f"Done comparing XDLRC files. Errors: {_errors}")
    print(f"Done comparing XDLRC files. Errors: {_errors}")
    XDLRC_Exceptions_f.close()<|MERGE_RESOLUTION|>--- conflicted
+++ resolved
@@ -1,27 +1,18 @@
 """
 Functions for comparing two XDLRC files.
-
 Used to test DeviceResources.generate_xdlrc().  Generates and checks for
 correctness an XDLRC file for xc7a100tcsg-1 part. Only declarations
 contained in XDLRC_KEY_WORD are currently supported (case-insensitive).
 If an unknown declaration is encountered, the line is skipped and a
 warning is printed.
-
-<<<<<<< HEAD
-=======
-<<<<<<< HEAD
->>>>>>> c9a564a5
 Note: CFG is recognized as a declaration, but not supported in XDLRC
 generation so these lines are skipped without warning or error.
-
 To be ran in the tests directory of the python-fpga-interchange project
 with the command:
     $python test_xdlrc.py -m interchange
-
 Differences that are deemed "acceptable" (see XDLRC.py comments) are
 tracked separately from errors and stored in the text file
 XDLRC_Exceptions.txt.
-<<<<<<< HEAD
 """
 
 from collections import namedtuple
@@ -53,57 +44,6 @@
 
 TEST_XDLRC = 'xc7a100t.xdlrc'
 CORRECT_XDLRC = '/home/reilly/xc7a100t.xdlrc'
-=======
-"""
-
-from collections import namedtuple
-import debugpy
-import enum
-import os
-import sys
-import time
-
-KeyWords = namedtuple(
-    'KeyWords', 'comment tiles tile wire conn summary pip site pinwire prim_defs prim_def element cfg pin')  # noqa
-
-# Dictionary contains XDLRC declarations as keys and expected token length
-# as values
-XDLRC_KEY_WORD = {'#': 0, 'TILES': 3, 'TILE': 6, 'WIRE': 3, 'CONN': 6,
-                  'TILE_SUMMARY': 6, 'PIP': 4, 'PRIMITIVE_SITE': 5,
-                  'PINWIRE': 4, 'PRIMITIVE_DEFS': 2, 'PRIMITIVE_DEF': 3,
-                  'ELEMENT': 3, 'CFG': 0, 'PIN': 4}
-
-XDLRC_UNSUPPORTED_WORDS = ['UNBONDED']
-
-XDLRC_KEY_WORD_KEYS = KeyWords(comment='#', tiles='TILES', tile='TILE',
-                               wire='WIRE', conn='CONN',
-                               summary='TILE_SUMMARY', pip='PIP',
-                               site='PRIMITIVE_SITE', pinwire='PINWIRE',
-                               prim_defs='PRIMITIVE_DEFS',
-                               prim_def='PRIMITIVE_DEF', element='ELEMENT',
-                               cfg='CFG', pin='PIN')
-== == == =
-To be ran in the tests directory of the python-fpga-interchange project
-with the command:
-    $python test_xdlrc.py - m interchange
-"""
-
-import os
-import debugpy
-import time
-from collections import namedtuple
-
-KeyWords = namedtuple(
-    'KeyWords', 'comment tiles tile wire conn summary pip site pinwire')
-
-XDLRC_KEY_WORD = KeyWords('#', 'TILES', 'TILE', 'WIRE', 'CONN', 'TILE_SUMMARY',
-                          'PIP', 'PRIMITIVE_SITE', 'PINWIRE')
->>>>>>> 2d43c569855915572f94821460608e5cd73a370e
-
-TEST_XDLRC = 'xc7a100t.xdlrc'
-CORRECT_XDLRC = '/home/reilly/xc7a100t.xdlrc'
-<<<<<<< HEAD
->>>>>>> c9a564a5
 # TODO: make these paths not hard-coded
 SCHEMA_DIR = "/home/reilly/RapidWright/interchange/fpga-interchange-schema/interchange"  # noqa
 DEVICE_FILE = "/home/reilly/xc7a100t.device"
@@ -128,16 +68,9 @@
 def file_init(*argv):
     """
     Add line counting and get_line storage to file objects.
-
     Adds two members to file:
-<<<<<<< HEAD
         line_num (int)  - Current line number
         line     (list) - Output of get_line()
-=======
-        line_num(int) - Current line number
-        line(list) - Output of get_line()
->>>>>>> c9a564a5
-
     Note: get_line is called to initialize line.
     """
 
@@ -145,50 +78,20 @@
         f.line_num = 0
         f.line = []
     get_line(*argv)
-<<<<<<< HEAD
-=======
-=======
-# CORRECT_XDLRC = '/home/reilly/partial.xdlrc'
-SCHEMA_DIR = "/home/reilly/RW/RapidWright/interchange"
-TEST_DEVICE_FILE = "/home/reilly/RW/RapidWright/xc7a100t.device"
->>>>>>> 2d43c569855915572f94821460608e5cd73a370e
-
-
-class PinWire(namedtuple('PinWire', 'name dir type')):
-    def __eq__(self, other):
-        return ((self.name == other.name) and (self.dir == other.dir)
-                and (self.type == other.type))
-
-
-unknowns = []
-lines = {}
->>>>>>> c9a564a5
 
 
 def get_line(*argv):
     """
     Get the next eligible line in one or both XDLRC files.
-
     Strips beginning and end of line of '()\n\t ' characters.  Also
     checks the first word of each line to see if it is a supported XDLRC
     keyword. Uses two global variables - unknowns and lines. Lines is a
     dict that keeps track of line numbers for each file. Unknowns is a
     list of unrecognized XDLRC key words.
-<<<<<<< HEAD
-
     Updates f.line_num to contain current line number.
     Updates f.line to contain the result
-
     Parameters:
         Any number of (XDLRC) file objects.
-=======
-
-    Updates f.line_num to contain current line number.
-    Updates f.line to contain the result
-
-    Parameters:
-        Any number of(XDLRC) file objects.
->>>>>>> c9a564a5
     """
 
     for f in argv:
@@ -198,41 +101,17 @@
             if not line:
                 # EOF is reached in this file. end of parse
                 print(f"file reached EOF\n\n")
-<<<<<<< HEAD
                 if unknowns:
                     print(unknowns)
                 break
 
             # keep track of line numbers
             f.line_num += 1
-=======
-<<<<<<< HEAD
-                if unknowns:
-                    print(unknowns)
-                break
-
-            # keep track of line numbers
-            f.line_num += 1
-=======
-                print(unknowns)
-                break
-
-            # keep track of line numbers
-            if f.name in lines.keys():
-                lines[f.name] += 1
-            else:
-                lines[f.name] = 1
->>>>>>> 2d43c569855915572f94821460608e5cd73a370e
->>>>>>> c9a564a5
 
             line = line.strip("()\n\t ")
             if not line:
                 continue
             line = line.upper().split()
-<<<<<<< HEAD
-=======
-<<<<<<< HEAD
->>>>>>> c9a564a5
             key_word = line[0]
             if key_word not in XDLRC_KEY_WORD_KEYS:
                 if line[0] not in unknowns:
@@ -241,25 +120,6 @@
                     print(line)
                     unknowns.append(line[0])
                 continue
-<<<<<<< HEAD
-=======
-=======
-            if line[0] not in XDLRC_KEY_WORD:
-                if line[0] not in unknowns:
-                    print(f"Warning: Unknown Key word {line[0]}. Ignoring line"
-                          + f" {lines[f.name]}")
-                    print(line)
-                    unknowns.append(line[0])
-                continue
-            elif line[0][0] != XDLRC_KEY_WORD.comment:
-                break
-        ret.append(line)
-    if len(ret) == 1:
-        return ret[0]
-    else:
-        return ret
->>>>>>> 2d43c569855915572f94821460608e5cd73a370e
->>>>>>> c9a564a5
 
             elif key_word == XDLRC_KEY_WORD_KEYS.cfg:  # ignore cfg lines
                 eprint(f"CFG_EXCEPTION triggered on line {f.line_num}")
@@ -272,45 +132,10 @@
                     line += ['BLANK'] * (expected_len - actual_len)
                 break
 
-<<<<<<< HEAD
-=======
-<<<<<<< HEAD
->>>>>>> c9a564a5
         # f.line is updated specifically in this way (NOT with =) to
         # support shallow copies of f.line correctly being updated
         f.line.clear()
         f.line.extend(line)
-<<<<<<< HEAD
-=======
-=======
-    Returns:
-        [[], {}, []] - List containing 1) a list of wires, 2) a
-        dictionary where tile wires are keys and values are a list of
-        tuples of the (tile, wire) for the corresponding conns, 3) the
-        last output of get_line() (tile_summary or empty for EOF)
-    """
-
-    wires = []
-    conns = {}  # key: Wire Name, Value: List of conns
-    sites = {}  # key: Site Name, Value: PinWire
-    line = get_line(myFile)
-    while line and line[0] != XDLRC_KEY_WORD.summary:
-        if line[0] == XDLRC_KEY_WORD.wire:
-            wires.append(line[1])
-            conns[line[1]] = []
-            line = get_line(myFile)
-            while line and line[0] == XDLRC_KEY_WORD.conn:
-                conns[wires[-1]].append(tuple([line[1], line[2]]))
-                line = get_line(myFile)
-        # elif line[0] == XDLRC_KEY_WORD.site:
-        #     site =
-        #     while line and line[0] == XDLRC_KEY_WORD.pinwire:
-
-        # else:
-        #     line = get_line(myFile)
-    return [wires, conns, line]
->>>>>> > 2d43c569855915572f94821460608e5cd73a370e
->>>>>>> c9a564a5
 
 
 def assert_equal(obj1, obj2):
@@ -322,21 +147,9 @@
     try:
         assert obj1 == obj2
     except AssertionError as e:
-<<<<<<< HEAD
         global _errors
         _errors += 1
         err_print(f"AssertionError caught.\nObj1:\n{obj1}\nObj2:\n{obj2}\n\n")
-=======
-
-
-<< << << < HEAD
-        global _errors
-        _errors += 1
-        err_print(f"AssertionError caught.\nObj1:\n{obj1}\nObj2:\n{obj2}\n\n")
-== == == =
-        print(f"AssertionError caught.\nObj1:\n{obj1}\n\nObj2:\n{obj2}\n\n")
->>>>>> > 2d43c569855915572f94821460608e5cd73a370e
->>>>>>> c9a564a5
         return False
     return True
 
@@ -362,10 +175,8 @@
 class PinWire(namedtuple('PinWire', 'name direction wire')):
     """
     Lightweight class for holding XDLRC pinwire information.
-
     __eq__() has been overridden for accurate comparisons.
     __hash__() is overridden so PinWire can be in a set.
-
     Members:
         name  (str)       - Name of the pin.
         direction (Direction) - Direction of the pin.
@@ -386,10 +197,8 @@
 class TileStruct(namedtuple('TileStruct', 'name wires pips sites')):
     """
     Lightweight class for holding XDLRC tile information.
-
     __eq__() is overridden for accurate comparison.  It is important to
     note that it assumes that "other" is correct.
-
     Members:
         name  (str)  - Tile name
         wires (dict) - Key: Wire Name (str)
@@ -403,7 +212,6 @@
     def __eq__(self, other):
         """
         Check two objects for equality.
-
         Assumes other is always correct.
         Fails immediately upon type mismatch.
         Fails immediately if tile names differ, otherwise does NOT fail
@@ -495,11 +303,9 @@
 def build_tile_db(f, tileName):
     """
     Build a TileStruct of a tile by scanning XDLRC f.
-
     Breaks on tile_summary or on EOF.
     Parameters:
         f (file object) - file to scan for tile information
-
     Returns:
         tile - TileStruct representing the tile
     """
@@ -555,9 +361,7 @@
 class Conn(namedtuple('Conn', 'bel1 belpin1 bel2 belpin2')):
     """
     Lightweight class for holding XDLRC conn information.
-
     __eq__() is overridden for accruate comparison
-
     Members:
         bel1    (str) - Name of the INPUT Bel
         belpin1 (str) - Name of the INPUT Bel pin
@@ -578,9 +382,7 @@
 class Element(namedtuple('Element', 'name pins conns')):
     """
     Lightweight class for holding XDLRC element information.
-
     __eq__() is overridden for accruate comparison
-
     Members:
         name  (str)  - Element name
         pins  (list) - List of Element pins (PinWire)
@@ -611,10 +413,8 @@
 class PrimDef(namedtuple('PrimDef', 'name pins elements')):
     """
     Lightweight class for holding XDLRC primitive def information.
-
     __eq__() is overridden for accurate comparison.  It is important to
     note that it is assumed that the "other" operand is correct.
-
     Members:
         name     (str)  - Name of Primitive Def
         pins     (dict) - Key: PinWire name (str)
@@ -626,7 +426,6 @@
     def __eq__(self, other):
         """
         Check two objects for equality.
-
         Assumes other is always correct.
         Fails immediately upon type mismatch.
         Fails immediately if PrimDef names differ, otherwise does NOT
@@ -659,8 +458,8 @@
 
         for pin in pins.intersection(other_pins):
             if self.pins[pin] != other.pins[pin]:
-                err_print(f"Prim_Def: {self.name} Pin Mismatch "
-                          + f"{self.pins[pin]} {other.pins[pin]}")
+                err_print(f"Prim_Def: {self.name} Pin Mismatch {self.pins[pin]} "
+                          + f"{other.pins[pin]}")
         # Check elements
         keys = set(self.elements.keys())
         other_keys = set(other.elements.keys())
@@ -684,12 +483,9 @@
 def build_prim_def_db(f, name):
     """
     Build a PrimDef by scanning f.
-
     Breaks on EOF or new Primitive_Def declaration.
-
     Parameters:
         f (file object) - file to scan for tile information
-
     Returns:
         prim_def - PrimDef object representing the primitive_def.
     """
@@ -738,7 +534,6 @@
 def compare_tile(f1, f2):
     """
     Parse and compare a single tile.
-
     Assumes file_init() has been executed for each file parameter.
     """
 
@@ -761,7 +556,6 @@
 def compare_prim_defs(f1, f2):
     """
     Compare the primitive_defs.
-
     Assumes file_init() has been executed for each file parameter.
     """
 
@@ -799,12 +593,10 @@
 def compare_xdlrc(f1, f2):
     """
     Compare two xdlrc files for equality.
-
     Tiles must be listed in the same order. Primitive Def headers must
     be in the same order.  Everything else can be out of order.
     Assumes that file2 has been generated correctly and file1 is being
     checked against it for correctness.
-
     Assumes file_init() has been executed for each file parameter.
     """
 
@@ -824,7 +616,6 @@
     """
     Set up the environment for __main__.
     Also useful to run after an import for debugging/testing
-
     Parameters:
         fileName (str) - Name of file to pass to XDLRC constructor
     """
