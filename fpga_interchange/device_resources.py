#!/usr/bin/env python3
# -*- coding: utf-8 -*-
#
# Copyright (C) 2020  The SymbiFlow Authors.
#
# Use of this source code is governed by a ISC-style
# license that can be found in the LICENSE file or at
# https://opensource.org/licenses/ISC
#
# SPDX-License-Identifier: ISC

from collections import namedtuple
import enum
from .logical_netlist import Direction
from fpga_interchange.constraints.model import Constraints
from fpga_interchange.parameter_definitions import ParameterFormat, ParameterDefinition


def first_upper(s):
    """ Convert first letter in string. """
    return s[0].upper() + s[1:]


def convert_direction(s):
    """ Convert capnp enum to logical_netlist.Direction. """
    return Direction[first_upper(str(s))]


def can_connect_via_site_wire(a_site, a_site_wire, b_site, b_site_wire):
    """ Are these two site wires the same connection resource? """
    if a_site != b_site:
        # Not in same site, not connected
        return False

    # Must be connected via the same site wire
    return a_site_wire == b_site_wire


def can_be_connected(a_direction, b_direction):
    """ Can two resources with the following directions be connected? """
    if a_direction == Direction.Inout or b_direction == Direction.Inout:
        return True
    elif a_direction == Direction.Input:
        return b_direction == Direction.Output
    else:
        assert a_direction == Direction.Output, (a_direction, b_direction)
        return b_direction == Direction.Input, (a_direction, b_direction)


# Default value of a cell pin
class CellPinValue(enum.Enum):
    Float = 0
    Gnd = 1
    Vcc = 2


def convert_pin_value(s):
    """ Convert capnp enum to CellPinValue. """
    return CellPinValue[first_upper(str(s))]


class DefaultCellConnection(namedtuple('DefaultCellConnection', 'name value')):
    pass


class DefaultCellConnections:
    """
    This stores the values to use when cell pins are missing or disconnected
    """

    def __init__(self, conn, strs):
        self.cell_type = strs[conn.cellType]
        self.pins = [
            DefaultCellConnection(strs[pin.name], convert_pin_value(pin.value))
            for pin in conn.pins
        ]


Constants = namedtuple(
    'Constants',
    'VCC_CELL_TYPE GND_CELL_TYPE VCC_PORT GND_PORT VCC_NET GND_NET DEFAULT_CONNS'
)


# Default value of a cell pin
class WireCategory(enum.Enum):
    General = 0
    Special = 1
    Global = 2


def convert_wire_category(s):
    """ Convert capnp enum to WireCategory. """
    return WireCategory[first_upper(str(s))]


class Tile(
        namedtuple(
            'Tile',
            'tile_index tile_name_index tile_type_index tile_type site_names')
):
    pass


class Site(
        namedtuple(
            'Site',
            'tile_index tile_name_index site_index tile_type_site_type_index '
            + 'site_type_index alt_index site_type_name'
        )):
    pass


class SiteWire(
        namedtuple('SiteWire', 'tile_index site_index site_wire_index')):
    def name(self, site_type):
        return site_type.site_wire_names[self.site_wire_index]


class SitePinNames(
        namedtuple('SitePinNames',
                   'tile_name site_name site_type_name pin_name wire_name')):
    pass


class Node(namedtuple('Node', 'node_index')):
    """ Node is a lightweight class to wrap the node index.
    This class may be replaced with a more complicated object when/if node
    folding is supported.
    Must implement __eq__ and __hash__
    """


class BelPin():
    """ BEL Pin device resource object. """

    def __init__(self, site, name, bel_pin_index, site_wire_index, direction,
                 is_site_pin):
        self.site = site
        self.site_wire_index = site_wire_index
        self.name = name
        self.bel_pin_index = bel_pin_index
        self.direction = direction
        self.is_site_pin = is_site_pin

    def __repr__(self):
        return "BelPin({}, {}, {}, {}, {})".format(
            repr(self.site), repr(self.bel_pin_index),
            repr(self.site_wire_index), repr(self.direction),
            repr(self.is_site_pin))

    def site_wires(self):
        """ Return site wires that self is attached too. """
        if self.site_wire_index is not None:
            return [
                SiteWire(self.site.tile_index, self.site.site_index,
                         self.site_wire_index)
            ]
        else:
            return []

    def nodes(self):
        """ Return site wires that self is attached too. """
        return []

    def is_connected(self, other_object):
        """ Return true if self and other_object are directly connected. """
        # BelPin's for the site pins have a direct relationship.
        if other_object.is_site_pin_for(self.site, self.bel_pin_index):
            return True
        # Otherwire Bel Pins are connected via site wires to other Bel Pins
        elif other_object.can_connect_via_site_wire(
                self.site, self.site_wire_index, self.direction):
            return True
        else:
            return False

    def is_site_pin_for(self, site, bel_pin_index):
        """ Return true if self is the site pin for the specified BEL pin. """
        # BEL pins are not site pins for other BEL pins.
        return False

    def can_connect_via_site_wire(self, other_site, other_site_wire_index,
                                  other_direction):
        """ Return true if self can connect to the specified site wire. """
        if not can_connect_via_site_wire(self.site, self.site_wire_index,
                                         other_site, other_site_wire_index):
            # Not connected at all
            return False

        return can_be_connected(self.direction, other_direction)

    def is_bel_pin(self, site, bel_pin_index):
        """ Returns true if self is the specified BEL pin. """
        return self.site == site and self.bel_pin_index == bel_pin_index

    def is_node_connected(self, node):
        """ Returns true if self is connected to the specified node. """
        return False

    def is_root(self):
        """ Returns true if self could be a net root. """
        return self.direction in [Direction.Output, Direction.Inout
                                  ] and not self.is_site_pin

    def root_priority(self):
        """ What root priority does this BEL pin have?
        Lower priority take precedence over high priority.
        In cases where a site wire has multiple possible roots, think an IOBUF
        which will have a Pad with Inout and a OUTBUF with Output, the Output
        take precedence.
        """
        if self.direction == Direction.Output:
            return 0
        elif self.direction == Direction.Inout:
            return 1
        else:
            assert False, self.direction


class Bel():
    def __init__(self, site_type, strs, bel):
        self.site_type = site_type
        self.name = strs[bel.name]
        self.category = bel.category
        self.type = strs[bel.type]
        self.bel_pins = [bel_pin for bel_pin in bel.pins]

    def get_pins(self, site):
        for bel_pin in self.bel_pins:
            bel_name, bel_pin_name = self.site_type.bel_pin_index[bel_pin]
            assert bel_name == self.name

            yield self.site_type.bel_pin(site, bel_name, bel_pin_name)


class SitePin():
    """ Site pin device resource object. """

    def __init__(self, site, site_pin_index, bel_pin_index, site_wire_index,
                 node, direction):
        self.site = site
        self.site_pin_index = site_pin_index
        self.bel_pin_index = bel_pin_index
        self.site_wire_index = site_wire_index
        self.node = node
        self.direction = direction

    def __repr__(self):
        return "SitePin({}, {}, {}, {}, {}, {})".format(
            repr(self.site), repr(self.site_pin_index),
            repr(self.bel_pin_index), repr(self.site_wire_index),
            repr(self.node), repr(self.direction))

    def site_wires(self):
        """ Return site wires that self is attached too. """
        return [
            SiteWire(self.site.tile_index, self.site.site_index,
                     self.site_wire_index)
        ]

    def nodes(self):
        """ Return site wires that self is attached too. """
        return [self.node]

    def is_connected(self, other_object):
        """ Return true if self and other_object are directly connected. """
        if other_object.is_bel_pin(self.site, self.bel_pin_index):
            return True
        else:
            return other_object.is_node_connected(self.node)

    def is_site_pin_for(self, site, bel_pin_index):
        """ Return true if self is the site pin for the specified BEL pin. """
        return self.site == site and self.bel_pin_index == bel_pin_index

    def can_connect_via_site_wire(self, other_site_index,
                                  other_site_wire_index, other_direction):
        """ Return true if self can connected to the specified site wire. """
        return False

    def is_bel_pin(self, site, bel_pin_index):
        """ Returns true if self is the specified BEL pin. """
        return False

    def is_node_connected(self, node):
        """ Returns true if self is connected to the specified node. """
        return self.node == node

    def is_root(self):
        """ Returns true if self could be a net root. """
        return False


class SitePip():
    """ Site pip device resource object. """

    def __init__(self, site, in_bel_pin_index, out_bel_pin_index,
                 in_site_wire_index, out_site_wire_index):
        self.site = site
        self.in_bel_pin_index = in_bel_pin_index
        self.out_bel_pin_index = out_bel_pin_index
        self.in_site_wire_index = in_site_wire_index
        self.out_site_wire_index = out_site_wire_index

    def __repr__(self):
        return "SitePip({}, {}, {}, {}, {})".format(
            repr(self.site), repr(self.in_bel_pin_index),
            repr(self.out_bel_pin_index), repr(self.in_site_wire_index),
            repr(self.out_site_wire_index))

    def site_wires(self):
        """ Return site wires that self is attached too. """
        return [
            SiteWire(self.site.tile_index, self.site.site_index,
                     self.in_site_wire_index),
            SiteWire(self.site.tile_index, self.site.site_index,
                     self.out_site_wire_index),
        ]

    def nodes(self):
        """ Return site wires that self is attached too. """
        return []

    def is_connected(self, other_object):
        """ Return true if self and other_object are directly connected. """
        if other_object.can_connect_via_site_wire(
                self.site, self.in_site_wire_index, Direction.Input):
            return True
        else:
            return other_object.can_connect_via_site_wire(
                self.site, self.out_site_wire_index, Direction.Output)

    def is_site_pin_for(self, site, bel_pin_index):
        """ Return true if self is the site pin for the specified BEL pin. """
        return False

    def can_connect_via_site_wire(self, other_site, other_site_wire_index,
                                  other_direction):
        """ Return true if self can connect to the specified site wire. """
        if can_connect_via_site_wire(self.site, self.in_site_wire_index,
                                     other_site, other_site_wire_index):
            return can_be_connected(Direction.Input, other_direction)
        elif can_connect_via_site_wire(self.site, self.out_site_wire_index,
                                       other_site, other_site_wire_index):
            return can_be_connected(Direction.Output, other_direction)
        else:
            return False

    def is_bel_pin(self, site, bel_pin_index):
        """ Returns true if self is the specified BEL pin. """
        if not self.site == site:
            return False
        else:
            return bel_pin_index in (self.in_bel_pin_index,
                                     self.out_bel_pin_index)

    def is_node_connected(self, node):
        """ Returns true if self is connected to the specified node. """
        return False

    def is_root(self):
        """ Returns true if self could be a net root. """
        return False


class Pip():
    """ Pip device resource object. """

    def __init__(self, node0, node1, directional):
        self.node0 = node0
        self.node1 = node1
        self.directional = directional

    def __repr__(self):
        return "Pip({}, {}, {})".format(
            repr(self.node0), repr(self.node1), repr(self.directional))

    def site_wires(self):
        """ Return site wires that self is attached too. """
        return []

    def nodes(self):
        """ Return site wires that self is attached too. """
        return [self.node0, self.node1]

    def is_connected(self, other_object):
        """ Return true if self and other_object are directly connected. """
        if other_object.is_node_connected(self.node0):
            return True
        else:
            return other_object.is_node_connected(self.node1)

    def is_site_pin_for(self, site, bel_pin_index):
        """ Return true if self is the site pin for the specified BEL pin. """
        return False

    def can_connect_via_site_wire(self, other_site_index,
                                  other_site_wire_index, other_direction):
        """ Return true if self can connected to the specified site wire. """
        return False

    def is_bel_pin(self, site, bel_pin_index):
        """ Returns true if self is the specified BEL pin. """
        return False

    def is_node_connected(self, node):
        """ Returns true if self is connected to the specified node. """
        return node in [self.node0, self.node1]

    def is_root(self):
        """ Returns true if self could be a net root. """
        return False


class SiteType():
    """ Object for looking up device resources from a site type.
    Do not construct or use directly.  Instead use DeviceResources.
    """

    def __init__(self, strs, site_type, site_type_index):
        self.site_type = strs[site_type.name]
        self.site_type_index = site_type_index

        bel_pin_index_to_site_wire_index = {}
        self.site_wire_names = []
        for site_wire_index, site_wire in enumerate(site_type.siteWires):
            self.site_wire_names.append(strs[site_wire.name])
            for bel_pin_index in site_wire.pins:
                bel_pin_index_to_site_wire_index[
                    bel_pin_index] = site_wire_index

        self.bel_pin_index = []
        self.bel_pins = {}
        for bel_pin_index, bel_pin in enumerate(site_type.belPins):
            bel_name = strs[bel_pin.bel]
            bel_pin_name = strs[bel_pin.name]
            direction = convert_direction(bel_pin.dir)
            if bel_pin_index in bel_pin_index_to_site_wire_index:
                site_wire_index = bel_pin_index_to_site_wire_index[
                    bel_pin_index]
            else:
                site_wire_index = None

            key = (bel_name, bel_pin_name)
            assert key not in self.bel_pins
            self.bel_pins[key] = bel_pin_index, site_wire_index, direction
            self.bel_pin_index.append(key)

        self.bel_pin_to_site_pins = {}
        self.site_pins = {}
        for site_pin_index, site_pin in enumerate(site_type.pins):
            site_pin_name = strs[site_pin.name]
            assert site_pin_name not in self.site_pins
            bel_pin_index = site_pin.belpin

            assert bel_pin_index not in self.bel_pin_to_site_pins
            self.bel_pin_to_site_pins[bel_pin_index] = site_pin_index

            if bel_pin_index in bel_pin_index_to_site_wire_index:
                site_wire_index = bel_pin_index_to_site_wire_index[
                    bel_pin_index]
            else:
                site_wire_index = None

            self.site_pins[site_pin_name] = (site_pin_index, bel_pin_index,
                                             site_wire_index,
                                             convert_direction(site_pin.dir))

        self.site_pips = {}
        for site_pip in site_type.sitePIPs:
            out_bel_pin = site_type.belPins[site_pip.outpin]
            self.site_pips[site_pip.inpin] = strs[out_bel_pin.name]

        self.bels = []
        for bel in site_type.bels:
            self.bels.append(Bel(self, strs, bel))

    def bel_pin(self, site, bel, pin):
        """ Return BelPin device resource for BEL pin in site.
        site (Site) - Site tuple
        bel (str) - BEL name
        pin (str) - BEL pin name
        """
        assert site.site_type_index == self.site_type_index
        bel_pin_index, site_wire_index, direction = self.bel_pins[bel, pin]

        return BelPin(
            site=site,
            bel_pin_index=bel_pin_index,
            name=pin,
            site_wire_index=site_wire_index,
            direction=direction,
            is_site_pin=bel_pin_index in self.bel_pin_to_site_pins,
        )

    def site_pin(self, site, device_resources, pin):
        """ Return SitePin device resource for site pin in site.
        site (Site) - Site tuple
        pin (str) - Site pin name
        """
        assert site.site_type_index == self.site_type_index

        assert pin in self.site_pins, (self.site_type, pin,
                                       self.site_pins.keys())
        site_pin_index, bel_pin_index, site_wire_index, direction = \
            self.site_pins[pin]

        site_pin_names = device_resources.get_site_pin(site, site_pin_index)
        assert self.site_type == site_pin_names.site_type_name, (
            self.site_type, site_pin_names)
        assert pin == site_pin_names.pin_name, (pin, site_pin_names)

        node = device_resources.node(
            device_resources.strs[site.tile_name_index],
            site_pin_names.wire_name,
        )

        return SitePin(
            site=site,
            site_pin_index=site_pin_index,
            bel_pin_index=bel_pin_index,
            site_wire_index=site_wire_index,
            node=node,
            direction=direction)

    def site_pip(self, site, bel, pin):
        """ Return SitePip device resource for site PIP in site.
        site (Site) - Site tuple
        bel (str) - BEL name containing site PIP.
        pin (str) - BEL pin name for specific edge.
        """
        assert site.site_type_index == self.site_type_index

        key = bel, pin
        in_bel_pin_index, in_site_wire_index, direction = self.bel_pins[key]
        assert direction == Direction.Input, (
            site,
            bel,
            pin,
            direction,
        )

        out_pin = self.site_pips[in_bel_pin_index]
        out_bel_pin_index, out_site_wire_index, direction = self.bel_pins[
            bel, out_pin]
        assert direction == Direction.Output

        return SitePip(
            site=site,
            in_bel_pin_index=in_bel_pin_index,
            out_bel_pin_index=out_bel_pin_index,
            in_site_wire_index=in_site_wire_index,
            out_site_wire_index=out_site_wire_index)


GenericPip = namedtuple('GenericPip', 'wire0 wire1 directional')


class TileType():
    """ Object for looking up device resources from a tile type.
    Do not construct or use directly.  Instead use DeviceResources.
    """

    def __init__(self, strs, tile_type, tile_type_index):
        self.tile_type_index = tile_type_index
        self.name = strs[tile_type.name]
        self.wires = tile_type.wires
        self.string_index_to_wire_id_in_tile_type = {}
        for wire_id, string_index in enumerate(tile_type.wires):
            self.string_index_to_wire_id_in_tile_type[string_index] = wire_id

        self.pips = []
        self.wire_id_to_pip = {}
        for pip_idx, pip in enumerate(tile_type.pips):
            self.pips.append(GenericPip(pip.wire0, pip.wire1, pip.directional))

            self.wire_id_to_pip[pip.wire0, pip.wire1] = pip
            if not pip.directional:
                self.wire_id_to_pip[pip.wire1, pip.wire0] = pip

    def pip(self, wire0, wire1):
        """ Return GenericPip for specified PIP in tile type.
        wire0 (int) - StringIdx for wire0 name
        wire1 (int) - StringIdx for wire1 name
        """
        wire_id0 = self.string_index_to_wire_id_in_tile_type[wire0]
        wire_id1 = self.string_index_to_wire_id_in_tile_type[wire1]
        return self.wire_id_to_pip[wire_id0, wire_id1]


class CellBelMapping():
    def __init__(self, strs, mapping):
        self.cell = strs[mapping.cell]
        self.site_types_and_bels = set()
        self.common_pins = {}
        self.parameter_pins = {}

        for common_pins in mapping.commonPins:
            pin_map = {}

            for pin in common_pins.pins:
                bel_pin = strs[pin.belPin]
                assert bel_pin not in pin_map

                pin_map[bel_pin] = strs[pin.cellPin]

            for site_type_and_bels in common_pins.siteTypes:
                site_type = strs[site_type_and_bels.siteType]

                for bel_idx in site_type_and_bels.bels:
                    bel = strs[bel_idx]

                    self.site_types_and_bels.add((site_type, bel))

                    self.common_pins[site_type, bel] = pin_map

        for parameter_pins in mapping.parameterPins:
            pin_map = {}

            for pin in parameter_pins.pins:
                bel_pin = strs[pin.belPin]
                assert bel_pin not in pin_map

                pin_map[bel_pin] = strs[pin.cellPin]

            siteTypes = parameter_pins.parametersSiteTypes
            for parameter_site_type_and_bel in siteTypes:
                site_type = strs[parameter_site_type_and_bel.siteType]
                bel = strs[parameter_site_type_and_bel.bel]

                self.site_types_and_bels.add((site_type, bel))

                parameter = parameter_site_type_and_bel.parameter
                key = strs[parameter.key]

                parameter_which = parameter.which()
                if parameter_which == 'textValue':
                    value = strs[parameter.textValue]
                elif parameter_which == 'intValue':
                    value = parameter.intValue
                elif parameter_which == 'boolValue':
                    value = parameter.boolValue
                else:
                    assert False, parameter_which

                self.parameter_pins[site_type, bel, key, value] = pin_map


class DeviceResources():
    """
    Object for getting specific a device resource representation from
    DeviceResources capnp.
    """

    def __init__(self, device_resource_capnp):
        self.device_resource_capnp = device_resource_capnp
        self.strs = [s for s in self.device_resource_capnp.strList]

        self.string_index = {}
        for idx, s in enumerate(self.strs):
            self.string_index[s] = idx

        self.site_types = {}
        self.tile_types = {}

        self.site_type_names = []
        self.site_type_name_to_index = {}
        for site_type_index, site_type in enumerate(
                self.device_resource_capnp.siteTypeList):
            site_type_name = self.strs[site_type.name]
            assert site_type_name not in self.site_type_name_to_index
            self.site_type_names.append(site_type_name)
            self.site_type_name_to_index[site_type_name] = site_type_index

        self.tile_name_to_tile = {}
        self.site_name_to_site = {}
        for tile_idx, tile in enumerate(self.device_resource_capnp.tileList):
            tile_name = self.strs[tile.name]
            tile_name_index = self.string_index[tile_name]
            assert tile_name not in self.tile_name_to_tile
            tile_type_index = tile.type

            tile_type = self.device_resource_capnp.tileTypeList[
                tile_type_index]

            site_names = []
            self.tile_name_to_tile[tile_name] = Tile(
                tile_index=tile_idx,
                tile_name_index=tile_name_index,
                tile_type_index=tile_type_index,
                tile_type=self.strs[tile_type.name],
                site_names=site_names)

            for site_idx, site in enumerate(tile.sites):
                site_name = self.strs[site.name]
                site_names.append(site_name)
                assert site_name not in self.site_name_to_site, site_name
                self.site_name_to_site[site_name] = {}

                tile_type_site_type_index = site.type
                site_type_index = self.device_resource_capnp.tileTypeList[
                    tile_type_index].siteTypes[site.type].primaryType

                site_type_name = self.site_type_names[site_type_index]
                self.site_name_to_site[site_name][site_type_name] = Site(
                    tile_index=tile_idx,
                    tile_name_index=tile_name_index,
                    site_index=site_idx,
                    tile_type_site_type_index=tile_type_site_type_index,
                    site_type_index=site_type_index,
                    alt_index=None,
                    site_type_name=site_type_name)

                for alt_index, alt_site_type_index in enumerate(
                        self.device_resource_capnp.
                        siteTypeList[site_type_index].altSiteTypes):
                    site_type_name = self.site_type_names[alt_site_type_index]
                    self.site_name_to_site[site_name][site_type_name] = Site(
                        tile_index=tile_idx,
                        tile_name_index=tile_name_index,
                        site_index=site_idx,
                        tile_type_site_type_index=tile_type_site_type_index,
                        site_type_index=alt_site_type_index,
                        alt_index=alt_index,
                        site_type_name=site_type_name)

        self.tile_wire_index_to_node_index = None
        self.parameter_definitions = None
        self.parameters_for_cell = None

    def build_node_index(self):
        """ Build node index for looking up wires to nodes. """
        self.tile_wire_index_to_node_index = {}
        for node_idx, node in enumerate(self.device_resource_capnp.nodes):
            for wire_idx in node.wires:
                wire = self.device_resource_capnp.wires[wire_idx]
                key = wire.tile, wire.wire
                self.tile_wire_index_to_node_index[key] = node_idx

    def get_site_type(self, site_type_index):
        """ Get SiteType object for specified site type index. """
        if site_type_index not in self.site_types:
            self.site_types[site_type_index] = SiteType(
                self.strs,
                self.device_resource_capnp.siteTypeList[site_type_index],
                site_type_index)

        return self.site_types[site_type_index]

    def get_tile_type(self, tile_type_index):
        """ Get TileType object for specified tile type index. """
        if tile_type_index not in self.tile_types:
            num_tile_types = len(self.device_resource_capnp.tileTypeList)
            assert tile_type_index < num_tile_types, (tile_type_index,
                                                      num_tile_types)
            self.tile_types[tile_type_index] = TileType(
                self.strs,
                self.device_resource_capnp.tileTypeList[tile_type_index],
                tile_type_index)

        return self.tile_types[tile_type_index]

    def get_tile_name_at_site_name(self, site_name):
        """ Get Tile name at site name. """
        assert site_name in self.site_name_to_site
        sites_dict = self.site_name_to_site[site_name]

        # Get the first site in the dict. Assume all alternative sites are at
        # the same tile
        site = list(sites_dict.values())[0]
        return self.strs[site.tile_name_index]

    def bel_pin(self, site_name, site_type, bel, pin):
        """ Return BelPin device resource for BEL pin in site.
        site_name (str) - Name of site
        site_type (str) - Name of specific site type being queried.
        bel (str) - BEL name containing site PIP.
        pin (str) - BEL pin name for specific edge.
        """
        site = self.site_name_to_site[site_name][site_type]
        return self.get_site_type(site.site_type_index).bel_pin(site, bel, pin)

    def site_pin(self, site_name, site_type, pin):
        """ Return SitePin device resource for site pin in site.
        site_name (str) - Name of site
        site_type (str) - Name of specific site type being queried.
        pin (str) - Site pin name
        """
        site = self.site_name_to_site[site_name][site_type]
        return self.get_site_type(site.site_type_index).site_pin(
            site, self, pin)

    def site_pip(self, site_name, site_type, bel, pin):
        """ Return SitePip device resource for site PIP in site.
        site_name (str) - Name of site
        site_type (str) - Name of specific site type being queried.
        bel (str) - BEL name containing site PIP.
        pin (str) - BEL pin name for specific edge.
        """
        site = self.site_name_to_site[site_name][site_type]
        return self.get_site_type(site.site_type_index).site_pip(
            site, bel, pin)

    def pip(self, tile_name, wire0, wire1):
        """ Return Pip device resource for pip in tile.
        tile_name (str) - Name of tile
        wire0 (str) - wire0 name
        wire1 (str) - wire1 name
        """
        tile = self.tile_name_to_tile[tile_name]
        tile_type = self.get_tile_type(tile.tile_type_index)

        wire0_index = self.string_index[wire0]
        wire1_index = self.string_index[wire1]
        generic_pip = tile_type.pip(wire0_index, wire1_index)

        return Pip(
            node0=self.node(tile_name, wire0),
            node1=self.node(tile_name, wire1),
            directional=generic_pip.directional)

    def node(self, tile_name, wire_name):
        """ Return Node object for specified wire.
        tile_name (str) - Name of tile
        wire_name (str) - Name of wire in tile.
        """
        assert tile_name in self.string_index, tile_name
        assert wire_name in self.string_index, wire_name

        tile_name_index = self.string_index[tile_name]
        wire_name_index = self.string_index[wire_name]

        if self.tile_wire_index_to_node_index is None:
            self.build_node_index()

        key = tile_name_index, wire_name_index
        assert key in self.tile_wire_index_to_node_index, (
            self.strs[tile_name_index],
            self.strs[wire_name_index],
        )

        node_index = self.tile_wire_index_to_node_index[key]
        return Node(node_index=node_index)

    def get_site_pin(self, site, site_pin_index):
        """ Get SitePinNames for specified site pin.
        site (Site) - Site tuple
        site_pin_index (int) - Index into SiteType.pins list.
        Site pin to tile relationships are estabilished through the site type
        in tile type data.
        If the site tuple indicates this is a primary site type, then the
        tile wire can be returned directly.
        If the site tuple indicates this is an alternate site type, then the
        tile wire is found by first mapping the site pin from the alternate
        site type to the primary site type.  At that point, the tile wire can
        be found.
        """
        tile = self.device_resource_capnp.tileList[site.tile_index]
        tile_type_index = tile.type
        tile_type = self.device_resource_capnp.tileTypeList[tile_type_index]
        site_type_in_tile_type = tile_type.siteTypes[site.
                                                     tile_type_site_type_index]
        if site.alt_index is None:
            # This site type is the primary site type, return the tile wire
            # directly.
            site_type = self.device_resource_capnp.siteTypeList[
                site_type_in_tile_type.primaryType]
            site_type_name = self.strs[site_type.name]
            pin_name = self.strs[site_type.pins[site_pin_index].name]
            wire_name = self.strs[site_type_in_tile_type.
                                  primaryPinsToTileWires[site_pin_index]]
        else:
            # This site type is an alternate site type.
            prim_site_type = self.device_resource_capnp.siteTypeList[
                site_type_in_tile_type.primaryType]
            site_type = self.device_resource_capnp.siteTypeList[
                prim_site_type.altSiteTypes[site.alt_index]]
            site_type_name = self.strs[site_type.name]
            pin_name = self.strs[site_type.pins[site_pin_index].name]

            # First translate the site_pin_index from the alternate site type
            # To the primary site type pin index.
            prim_site_pin_index = site_type_in_tile_type.altPinsToPrimaryPins[
                site.alt_index].pins[site_pin_index]
            # Then lookup the tile wire using the primary site pin index.
            wire_name = self.strs[site_type_in_tile_type.
                                  primaryPinsToTileWires[prim_site_pin_index]]

        return SitePinNames(
            tile_name=self.strs[tile.name],
            site_name=self.strs[tile.sites[site.site_index].name],
            site_type_name=site_type_name,
            pin_name=pin_name,
            wire_name=wire_name)

    def get_constraints(self):
        constraints = Constraints()
        constraints.read_constraints(self.device_resource_capnp.constraints)

        return constraints

    def yield_cell_bel_mappings(self):
        for cell_bel_mapping in self.device_resource_capnp.cellBelMap:
            yield CellBelMapping(self.strs, cell_bel_mapping)

    def yield_bels(self):
        for tile_name, tile in self.tile_name_to_tile.items():
            for site_name in tile.site_names:
                for site_type, site in self.site_name_to_site[site_name].items(
                ):
                    site_type = self.get_site_type(site.site_type_index)

                    for bel in site_type.bels:
                        yield tile_name, site_name, tile.tile_type, \
<<<<<<< HEAD
                            site.site_type_name, bel.name, bel.type
=======
                            site.site_type_name, bel.name
>>>>>>> 11d2ff52

    def get_primitive_library(self):
        from fpga_interchange.interchange_capnp import to_logical_netlist
        return to_logical_netlist(self.device_resource_capnp.primLibs,
                                  self.strs)

    Direction_strs = ("Input", "Output", "Inout")

    def Direction_to_str(dir):
        """.logical_netlist.Direction to XDLRC direction string"""
        return

    def get_constants(self):
        constants = self.device_resource_capnp.constants

        # Have a default in case it can be any name!
        vcc_net_name = 'GLOBAL_LOGIC1'
        gnd_net_name = 'GLOBAL_LOGIC0'

        if constants.vccNetName.which() == 'name':
            vcc_net_name = self.strs[constants.vccNetName.name]

        if constants.gndNetName.which() == 'name':
            gnd_net_name = self.strs[constants.gndNetName.name]

        return Constants(
            VCC_CELL_TYPE=self.strs[constants.vccCellType],
            GND_CELL_TYPE=self.strs[constants.gndCellType],
            VCC_PORT=self.strs[constants.vccCellPin],
            GND_PORT=self.strs[constants.gndCellPin],
            VCC_NET=vcc_net_name,
            GND_NET=gnd_net_name,
            DEFAULT_CONNS=[
                DefaultCellConnections(conn, self.strs)
                for conn in constants.defaultCellConns
            ])

    def init_parameter_definitions(self):
        assert self.parameter_definitions is None
        self.parameter_definitions = {}
        self.parameters_for_cell = {}

        for cell_parameters in self.device_resource_capnp.parameterDefs.cells:
            cell_type = self.strs[cell_parameters.cellType]

            cell_type not in self.parameters_for_cell
            self.parameters_for_cell[cell_type] = set()

            for parameter in cell_parameters.parameters:
                name = self.strs[parameter.name]

                self.parameters_for_cell[cell_type].add(name)

                key = (cell_type, name)

                if parameter.format == 'string':
                    string_format = ParameterFormat.STRING
                elif parameter.format == 'boolean':
                    string_format = ParameterFormat.BOOLEAN
                elif parameter.format == 'integer':
                    string_format = ParameterFormat.INTEGER
                elif parameter.format == 'floatingPoint':
                    string_format = ParameterFormat.FLOATING_POINT
                elif parameter.format == 'verilogBinary':
                    string_format = ParameterFormat.VERILOG_BINARY
                elif parameter.format == 'verilogHex':
                    string_format = ParameterFormat.VERILOG_HEX
                elif parameter.format == 'cBinary':
                    string_format = ParameterFormat.C_BINARY
                elif parameter.format == 'cHex':
                    string_format = ParameterFormat.C_HEX
                else:
                    raise RuntimeError('Invalid paramter format {}'.format(
                        parameter.format))

                assert parameter.default.which() == 'textValue'
                default_value = self.strs[parameter.default.textValue]
                self.parameter_definitions[key] = ParameterDefinition(
                    name, string_format, default_value)

    def get_parameter_definition(self, cell_type, parameter_name):
        """ Return ParameterDefinition class if parameter exists, else None.
        Arguments:
<<<<<<< HEAD
            cell_type (str) - Cell type to get parameter definition for.
            parameter_name (str) - Parameter name to get definition.
=======
            cell_type(str) - Cell type to get parameter definition for.
            parameter_name(str) - Parameter name to get definition.

>>>>>>> 11d2ff52
        Returns:
            Either returns ParameterDefinition class if the parameter exists
            within the specified cell type.
            Otherwise returns None.
        """

        if self.parameter_definitions is None:
            self.init_parameter_definitions()

        return self.parameter_definitions.get((cell_type, parameter_name),
                                              None)

    def add_default_parameters(self, cell_type, property_map):
        """ Add default parameters to property_map for cell_type supplied.
        If parameter is not already set, sets that parameter to its default
        value.
        Arguments:
<<<<<<< HEAD
            cell_type (str) - Cell type to get default parameters for.
            property_map (dict-like of str to str) - Property map for cell.
=======
            cell_type(str) - Cell type to get default parameters for.
            property_map(dict-like of str to str) - Property map for cell.

>>>>>>> 11d2ff52
        """
        if self.parameter_definitions is None:
            self.init_parameter_definitions()

        if cell_type not in self.parameters_for_cell:
            return

        for parameter_name in self.parameters_for_cell[cell_type]:
            if parameter_name in property_map:
                continue

            key = (cell_type, parameter_name)
            property_map[parameter_name] = self.parameter_definitions[
                key].default_value<|MERGE_RESOLUTION|>--- conflicted
+++ resolved
@@ -913,11 +913,7 @@
 
                     for bel in site_type.bels:
                         yield tile_name, site_name, tile.tile_type, \
-<<<<<<< HEAD
                             site.site_type_name, bel.name, bel.type
-=======
-                            site.site_type_name, bel.name
->>>>>>> 11d2ff52
 
     def get_primitive_library(self):
         from fpga_interchange.interchange_capnp import to_logical_netlist
@@ -1001,14 +997,8 @@
     def get_parameter_definition(self, cell_type, parameter_name):
         """ Return ParameterDefinition class if parameter exists, else None.
         Arguments:
-<<<<<<< HEAD
             cell_type (str) - Cell type to get parameter definition for.
             parameter_name (str) - Parameter name to get definition.
-=======
-            cell_type(str) - Cell type to get parameter definition for.
-            parameter_name(str) - Parameter name to get definition.
-
->>>>>>> 11d2ff52
         Returns:
             Either returns ParameterDefinition class if the parameter exists
             within the specified cell type.
@@ -1026,14 +1016,8 @@
         If parameter is not already set, sets that parameter to its default
         value.
         Arguments:
-<<<<<<< HEAD
             cell_type (str) - Cell type to get default parameters for.
             property_map (dict-like of str to str) - Property map for cell.
-=======
-            cell_type(str) - Cell type to get default parameters for.
-            property_map(dict-like of str to str) - Property map for cell.
-
->>>>>>> 11d2ff52
         """
         if self.parameter_definitions is None:
             self.init_parameter_definitions()
