--- conflicted
+++ resolved
@@ -902,72 +902,9 @@
 
                     for bel in site_type.bels:
                         yield tile_name, site_name, tile.tile_type, \
-<<<<<<< HEAD
-                            site.site_type_name, bel.name
-
-    def generate_XDLRC(self, fileName=''):
-        """
-        UNDER CONSTRUCTION
-        Generate an XDLRC file based on the DeviceResources Device.
-
-        fileName (String) - filename for xdlrc file (.xdlrc extension
-            will be appended). Default: self.device_resource_capnp.name
-        """
-
-        if fileName == '':
-            fileName = self.device_resource_capnp.name
-
-        fileName = fileName + '.xdlrc'
-
-        xdlrc = open(fileName, "w+")
-
-        num_rows = self.tiles[-1].row + 1
-        num_cols = self.tiles[-1].col + 1
-
-        xdlrc.write(f"(tiles {num_rows} {num_cols}\n")
-
-        for tile in self.tiles:
-            tile_name = self.strs[tile.name]
-            tile_type = self.get_tile_type(tile.type)
-            xdlrc.write(f"\t(tile {tile.row} {tile.col} {tile_name} "
-                        + f"{tile_type.name} {len(tile.sites)}\n")
-
-            num_wires = len(tile_type.string_index_to_wire_id_in_tile_type)
-            num_pips = 0
-            num_primitive_sites = 0
-
-            for idx in tile_type.string_index_to_wire_id_in_tile_type.keys():
-                wire_name = self.strs[idx]
-                try:
-                    node_idx = self.node(tile_name, wire_name).node_index
-                except AssertionError as e:
-                    num_wires -= 1
-                    continue
-                myNode = self.device_resource_capnp.nodes[node_idx]
-                xdlrc.write(
-                    f"\t\t(wire {wire_name} {len(myNode.wires) -1}\n")
-
-                for w in myNode.wires:
-                    wire = self.device_resource_capnp.wires[w]
-                    conn_tile = self.strs[wire.tile]
-                    conn_wire = self.strs[wire.wire]
-
-                    if conn_wire != wire_name:
-                        xdlrc.write(
-                            f"\t\t\t(conn {conn_tile} {conn_wire})\n")
-
-                xdlrc.write(f"\t\t)\n")
-
-            xdlrc.write(f"\t\t(tile_summary {tile_name} {tile_type.name} ")
-            xdlrc.write(f"{num_primitive_sites} {num_wires} {num_pips})\n")
-            xdlrc.write(f"\t)\n")
-            if tile_name == "T_TERM_INT_X4Y208":
-                break
-=======
                                 site.site_type_name, bel.name
 
     def get_primitive_library(self):
         from fpga_interchange.interchange_capnp import to_logical_netlist
         return to_logical_netlist(self.device_resource_capnp.primLibs,
-                                  self.strs)
->>>>>>> 64bca7e6
+                                  self.strs)