--- conflicted
+++ resolved
@@ -879,13 +879,9 @@
 
                     for bel in site_type.bels:
                         yield tile_name, site_name, tile.tile_type, \
-<<<<<<< HEAD
-                            site.site_type_name, bel.name
-=======
                                 site.site_type_name, bel.name
 
     def get_primitive_library(self):
         from fpga_interchange.interchange_capnp import to_logical_netlist
         return to_logical_netlist(self.device_resource_capnp.primLibs,
-                                  self.strs)
->>>>>>> 31f2108b
+                                  self.strs)